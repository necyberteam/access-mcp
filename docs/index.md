--- conflicted
+++ resolved
@@ -11,25 +11,7 @@
     - theme: alt
       text: View on GitHub
       link: https://github.com/necyberteam/access-mcp
-<<<<<<< HEAD
 
-features:
-  - title: Compute Resources
-    details: Query hardware specifications, capabilities, and availability across ACCESS resources
-  - title: System Status
-    details: Monitor outages, maintenance schedules, and system announcements in real-time
-  - title: Software Discovery
-    details: Search and explore software packages available on ACCESS-CI resources
-  - title: XDMoD Charts
-    details: Access usage analytics, generate charts, and explore computational resource utilization data
-  - title: Affinity Groups
-    details: Connect with ACCESS-CI communities, discover events, and access knowledge base resources
-  - title: Research Allocations
-    details: Discover active research projects, find collaborations, and analyze resource allocation trends
-  - title: Events
-    details: Find workshops, webinars, and training events with comprehensive filtering by date, type, skill level, and tags
-=======
->>>>>>> 21eedf4f
 ---
 
 ## What is MCP?
