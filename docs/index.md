--- conflicted
+++ resolved
@@ -56,7 +56,6 @@
 - Installed ML frameworks and libraries
 - Current system status and availability
 
-<<<<<<< HEAD
 ## Getting Started
 
 Ready to explore ACCESS-CI resources with AI assistance? Get started in just a few minutes:
@@ -65,6 +64,11 @@
 - **Claude Desktop** - Free AI assistant app with MCP support
 - **npm** (Node Package Manager) - Comes with Node.js for easy installation
 
+### Quick Install
+```bash
+npm install -g @access-mcp/affinity-groups @access-mcp/compute-resources @access-mcp/system-status @access-mcp/software-discovery @access-mcp/xdmod-charts @access-mcp/xdmod-data @access-mcp/allocations @access-mcp/nsf-awards @access-mcp/events
+```
+
 ### Quick Setup
 1. **Install Prerequisites** - Claude Desktop and npm
 2. **Install MCP Servers** - One command installs all ACCESS-CI servers  
@@ -72,22 +76,12 @@
 4. **Start Exploring** - Ask Claude about ACCESS-CI resources
 
 ### Authentication
-- **7 servers work immediately** with no setup required
-- **1 server** needs an API key to function
-- Most users can get started right away and add API keys later
+- **Most servers work immediately** with no setup required
+- **Some servers** may need API keys for full functionality
+- Get started right away and add API keys as needed
 
-[**📖 Complete Installation Guide →**](/getting-started)
-=======
-## Installation
-
-Install all ACCESS-CI MCP servers with one command (requires Node.js 18+):
-
-```bash
-npm install -g @access-mcp/affinity-groups @access-mcp/compute-resources @access-mcp/system-status @access-mcp/software-discovery @access-mcp/xdmod-metrics @access-mcp/allocations @access-mcp/events
-```
-
-Then add to your Claude Desktop config file (`~/Library/Application Support/Claude/claude_desktop_config.json` on macOS):
-
+### Docker Deployment
+For production deployments, Docker containers are available:
 ```json
 {
   "mcpServers": {
@@ -129,14 +123,7 @@
 }
 ```
 
-### 🔧 For Developers
-
-Install locally for custom integrations:
-
-```bash
-npm install @access-mcp/affinity-groups
-```
->>>>>>> 88600a35
+[**📖 Complete Installation Guide →**](/getting-started)
 
 ## Supported by ACCESS-CI
 
