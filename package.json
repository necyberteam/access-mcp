--- conflicted
+++ resolved
@@ -4,11 +4,7 @@
   "description": "MCP servers for ACCESS-CI APIs",
   "type": "module",
   "scripts": {
-<<<<<<< HEAD
-    "build": "npm run build --workspace=@access-mcp/shared && npm run build --workspace=@access-mcp/affinity-groups && npm run build --workspace=@access-mcp/compute-resources && npm run build --workspace=@access-mcp/system-status && npm run build --workspace=@access-mcp/software-discovery && npm run build --workspace=@access-mcp/xdmod-charts && npm run build --workspace=@access-mcp/allocations && npm run build --workspace=@access-mcp/nsf-awards",
-=======
-    "build": "npm run build --workspace=@access-mcp/shared && npm run build --workspace=@access-mcp/affinity-groups && npm run build --workspace=@access-mcp/compute-resources && npm run build --workspace=@access-mcp/system-status && npm run build --workspace=@access-mcp/software-discovery && npm run build --workspace=@access-mcp/xdmod-metrics && npm run build --workspace=@access-mcp/allocations && npm run build --workspace=@access-mcp/events",
->>>>>>> 88600a35
+    "build": "npm run build --workspace=@access-mcp/shared && npm run build --workspace=@access-mcp/affinity-groups && npm run build --workspace=@access-mcp/compute-resources && npm run build --workspace=@access-mcp/system-status && npm run build --workspace=@access-mcp/software-discovery && npm run build --workspace=@access-mcp/xdmod-charts && npm run build --workspace=@access-mcp/allocations && npm run build --workspace=@access-mcp/nsf-awards && npm run build --workspace=@access-mcp/events",
     "build:clean": "npm run clean && npm run build",
     "clean": "rm -rf packages/*/dist",
     "build:all": "node scripts/build-all.js",
